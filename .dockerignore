# Git
.git
.gitignore

# IDE & Editor specific
.idea/
.vscode/
.project
.settings/
*.swp
*.swo
.DS_Store

# Python specific
__pycache__/
*.pyc
*.pyo
*.pyd
.Python
build/
develop-eggs/
dist/
downloads/
eggs/
.eggs/
lib/
lib64/
parts/

# Added based on to-do list suggestions
.venv/
*.log
<<<<<<< HEAD
*.lock
=======
>>>>>>> 44bd33d9
*.egg-info/
to-do/
*.md
sdist/
var/
wheels/
share/python-wheels/
*.egg-info/
.installed.cfg
*.egg
MANIFEST
.env
.venv/
env/
venv/
ENV/
pip-log.txt
pip-delete-this-directory.txt
celerybeat-schedule
*.log
<<<<<<< HEAD
*.lock
=======
>>>>>>> 44bd33d9
*.pot
*.py[cod]

# Docker & project specific
Dockerfile
docker-compose.yaml
.dockerignore
to-do/
*.md # Excluding markdown files unless explicitly needed in the image
temp_uploads/
tests/
transcripts/
.cursor
.windsurf
<<<<<<< HEAD
to-do/


# Rye specific
.rye/
*.lock # if rye generates a lock file other than pyproject.toml related ones
=======
to-do/
>>>>>>> 44bd33d9
<|MERGE_RESOLUTION|>--- conflicted
+++ resolved
@@ -30,10 +30,6 @@
 # Added based on to-do list suggestions
 .venv/
 *.log
-<<<<<<< HEAD
-*.lock
-=======
->>>>>>> 44bd33d9
 *.egg-info/
 to-do/
 *.md
@@ -54,10 +50,6 @@
 pip-delete-this-directory.txt
 celerybeat-schedule
 *.log
-<<<<<<< HEAD
-*.lock
-=======
->>>>>>> 44bd33d9
 *.pot
 *.py[cod]
 
@@ -72,13 +64,4 @@
 transcripts/
 .cursor
 .windsurf
-<<<<<<< HEAD
-to-do/
-
-
-# Rye specific
-.rye/
-*.lock # if rye generates a lock file other than pyproject.toml related ones
-=======
-to-do/
->>>>>>> 44bd33d9
+to-do/