--- conflicted
+++ resolved
@@ -1,10 +1,6 @@
 # Insanely Fast Whisper API (ROCm)
 
-<<<<<<< HEAD
-A comprehensive Whisper-based speech recognition toolkit designed specifically to provide **AMD GPU (ROCm) support** for high-performance audio transcription and translation. This package extends the capabilities of the original [insanely-fast-whisper](https://github.com/Vaibhavs10/insanely-fast-whisper) by providing multiple interfaces and ROCm compatibility.
-=======
 A comprehensive Whisper-based speech recognition toolkit designed specifically to provide **AMD GPU (ROCm) support** for high-performance (video to) audio transcription and translation. This package extends the capabilities of the original [insanely-fast-whisper](https://github.com/Vaibhavs10/insanely-fast-whisper) by providing multiple interfaces and ROCm compatibility.
->>>>>>> 44bd33d9
 
 ## 🚀 What's Included
 
@@ -12,26 +8,13 @@
 - **🎛️ Gradio WebUI**: Web-based interface for batch file processing with live progress tracking
 - **⚡ CLI Tools**: Command-line interface for single-file processing
 - **📦 Model Management**: Automatic Hugging Face model downloading and caching
-<<<<<<< HEAD
-- **🏗️ Docker Support**: Full containerization with development and production configurations
-=======
 - **🏗️ Docker Support**: Full containerization with development and production configurations (now using PDM for dependency management in Docker builds)
->>>>>>> 44bd33d9
 - **🎯 ROCm Integration**: AMD GPU (ROCm v6.1) support for accelerated inference
 
 ## Key Features
 
 - **AMD GPU (ROCm) Support**: Primary focus on enabling Whisper models on AMD GPUs
 - **Multiple Interfaces**: Choose between API, WebUI, or CLI based on your workflow
-<<<<<<< HEAD
-- **Batch Processing**: Handle multiple audio files simultaneously via WebUI
-- **High Performance**: Optimized processing with configurable batch sizes and model parameters
-- **Multiple Output Formats**: Support for JSON, TXT, and SRT subtitle formats
-- **Standardized Filenames**: Consistent, timestamped output naming across all interfaces
-
-[![Python](https://img.shields.io/badge/Python-3.10-blue)](https://www.python.org)
-[![Version](https://img.shields.io/badge/Version-v0.9.0-informational)](#insanely-fast-whisper-api-rocm)
-=======
 - **Batch Processing**: Handle multiple audio **and video** files simultaneously via WebUI
 - **High Performance**: Optimized processing with configurable batch sizes and model parameters
 - **Multiple Output Formats**: Support for JSON, TXT, and SRT subtitle formats
@@ -41,7 +24,6 @@
 
 [![Python](https://img.shields.io/badge/Python-3.10-blue)](https://www.python.org)
 [![Version](https://img.shields.io/badge/Version-v0.10.0-informational)](#insanely-fast-whisper-api-rocm)
->>>>>>> 44bd33d9
 [![API](https://img.shields.io/badge/API-FastAPI-green)](#api-server)
 [![CLI](https://img.shields.io/badge/CLI-Click-yellow)](#cli-command-line-interface)
 [![WebUI](https://img.shields.io/badge/WebUI-Gradio-orange)](#webui-gradio-interface)
@@ -69,11 +51,7 @@
 ## 🌟 Additional Features
 
 - **Modern Acceleration**: Uses native PyTorch 2.0 Scaled Dot Product Attention (`sdpa`) for optimized performance, which is the modern successor to `BetterTransformer`.
-<<<<<<< HEAD
-- **Multi-format Audio Support**: Process various audio file formats seamlessly (.wav, .flac and .mp3)
-=======
 - **Video & Audio Support**: Process standard audio formats (.wav, .flac, .mp3) **and** video files (.mp4, .mkv, .webm, .mov) thanks to automatic audio extraction via FFmpeg
->>>>>>> 44bd33d9
 - **OpenAI-Compatible API**: Drop-in replacement for OpenAI's audio endpoints (v1)
 - **Environment-based Configuration**: Flexible configuration via `.env` files.
 - **Real-time Progress**: Live progress tracking in WebUI for batch operations
@@ -108,100 +86,6 @@
 
 2. Set up configuration (see [Configuration](#configuration)) for more details:
 
-<<<<<<< HEAD
-    ```bash
-    # Create your user configuration file (interactive)
-    # This generates `~/.config/insanely-fast-whisper-api/.env` with sensible defaults
-    pdm run setup-config  # or `python scripts/setup_config.py` if you do not use PDM
-    ```
-
-3. Start the application:
-
-    ```bash
-    docker compose up --build -d
-    ```
-
-### Alternative: Local Development with PDM
-
-For local development, PDM (Python Development Master) is used to manage dependencies and run scripts. Ensure you have Python 3.10+ installed.
-
-1. Clone the repository:
-
-    ```bash
-    git clone https://github.com/beecave-homelab/insanely-fast-whisper-rocm.git
-    cd insanely-fast-whisper-rocm
-    ```
-
-2. Install PDM (if you haven't already):
-
-    ```bash
-    curl -sSL https://pdm-project.org/install-pdm.py | python3 -
-    ```
-
-    Refer to the [official PDM documentation](https://pdm-project.org/latest/installation/) for other installation methods.
-
-3. Install project dependencies using PDM:
-
-> [!IMPORTANT]  
-> This application is specifically designed to provide **AMD GPU (ROCm) support** for Whisper models. The `rocm` dependency group in [`pyproject.toml`](./pyproject.toml) ensures proper PyTorch and ONNX runtime installation for AMD GPUs. While it should technically also works on CPU and NVIDIA GPUs, ROCm support was the primary motivation for this package.
-
-This command installs the project's core dependencies. To install optional groups for development or specific hardware support (like ROCm), use the `-G` flag:
-
-```bash
-# To install ROCm support
-pdm install -G rocm
-
-# To include development tools and ROCm support
-pdm install -G dev -G rocm 
-```
-
-### Model Download
-
-The application will automatically download the specified Whisper model on first use. You can also pre-download models using the included script (add these commands to the [`docker-compose.yaml`](./docker-compose.yaml) file to run them on startup):
-
-```bash
-# Download the default model (specified in .env or WHISPER_MODEL env var)
-python -m insanely_fast_whisper_api.utils.download_hf_model
-
-# Download a specific model
-python -m insanely_fast_whisper_api.utils.download_hf_model --model openai/whisper-large-v3
-
-# Force re-download of the model
-python -m insanely_fast_whisper_api.utils.download_hf_model --force
-
-# Use a custom cache directory
-python -m insanely_fast_whisper_api.utils.download_hf_model --cache_dir /path/to/cache
-```
-
-For private or gated models, set the `HUGGINGFACE_TOKEN` environment variable with your API token.
-
-## Configuration
-
-The API can be configured using environment variables in `~/.config/insanely-fast-whisper-api/.env`. A template with all available options is generated automatically by the configuration setup script mentioned above.
-
-For a detailed explanation of the configuration system, including hierarchical loading and key files, please see the [`Configuration System` section in `project-overview.md`](./project-overview.md#configuration-system).
-
-### Initial User Configuration Setup
-
-To create or update your user-specific configuration file (`~/.config/insanely-fast-whisper-api/.env`), you can use the provided setup script.
-
-1. **Run the setup script:**
-
-    This script helps you create the `~/.config/insanely-fast-whisper-api/.env` file.
-
-    If you are using PDM (recommended for managing dependencies and scripts):
-
-    ```bash
-    pdm run setup-config
-    ```
-
-    Alternatively, you can run the script directly from the project root:
-
-    ```bash
-    python scripts/setup_config.py
-    ```
-
-=======
     ```bash
     # Create your user configuration file (interactive)
     # This generates `~/.config/insanely-fast-whisper-api/.env` with sensible defaults
@@ -304,7 +188,6 @@
     python scripts/setup_config.py
     ```
 
->>>>>>> 44bd33d9
 2. **Edit your configuration file:**
 
     After running the script, open `~/.config/insanely-fast-whisper-api/.env` with your preferred text editor and customize the settings. Pay special attention to `HUGGINGFACE_TOKEN` if using gated models. Refer to [`.env.example`](./.env.example) in the project root for a full list of available options and their descriptions.
@@ -314,104 +197,6 @@
 ## Usage
 
 The application provides three main interfaces: **API**, **WebUI**, and **CLI**.
-<<<<<<< HEAD
-
-### API Server
-
-The FastAPI server can be started with:
-
-```bash
-python -m insanely_fast_whisper_api.api
-```
-
-This launches the server (typically at `http://0.0.0.0:8000`). Interactive API documentation is available at `/docs`.
-
-Key Endpoints:
-
-- `/v1/audio/transcriptions`: Transcribe audio in its source language.
-- `/v1/audio/translations`: Translate audio to English.
-
-For detailed launch options and API parameters, see [`project-overview.md`](./project-overview.md#api-server-details).
-
-### WebUI (Gradio Interface)
-
-The Gradio WebUI provides a user-friendly interface for batch processing. Start it with:
-
-```bash
-python -m insanely_fast_whisper_api.webui
-```
-
-Access it at `http://localhost:7860` (default). Features include:
-
-- Multi-file batch processing
-- Real-time progress tracking
-- ZIP downloads (TXT, JSON, SRT)
-
-For detailed launch options, see [`project-overview.md`](./project-overview.md#webui-gradio-interface-details).
-
-### CLI (Command Line Interface)
-
-The CLI is suitable for single-file transcription and translation.
-
-Basic usage:
-
-```bash
-# Transcribe and get a JSON file (default)
-python -m insanely_fast_whisper_api.cli transcribe audio_file.mp3
-
-# Transcribe and get a TXT file
-python -m insanely_fast_whisper_api.cli transcribe audio_file.mp3 --export-format txt
-
-# Transcribe and get all formats (JSON, SRT, TXT)
-python -m insanely_fast_whisper_api.cli transcribe audio_file.mp3 --export-format all
-
-# Translate and get an SRT file
-python -m insanely_fast_whisper_api.cli translate audio_file.mp3 --export-format srt
-```
-
-For detailed commands and options, see [`project-overview.md`](./project-overview.md#cli-command-line-interface-details).
-
-### Output Files and Filename Conventions
-
-The API uses standardized filename conventions for all output files to ensure consistency across different interfaces and file types. All generated files follow the pattern:
-
-**Format**: `{audio_stem}_{task}_{timestamp}.{extension}`
-
-#### Examples
-
-- **JSON Transcription**: `my_audio_transcribe_20250530T143022Z.json`
-- **SRT Subtitle**: `interview_transcribe_20250530T091234Z.srt`
-- **Text File**: `recording_translate_20250530T205316Z.txt`
-
-#### File Locations
-
-- **API**: Files are saved to the `transcripts/` directory when transcription saving is enabled
-- **CLI**: Results are saved to the `transcripts/` directory by default
-- **WebUI**: Files can be downloaded with standardized filenames and are temporarily stored for download
-
-#### Timestamp Configuration
-
-The timestamp format can be customized using the `APP_TIMEZONE` environment variable:
-
-```bash
-# Use local timezone
-TZ=Europe/Amsterdam
-
-# Use UTC (default)
-TZ=UTC
-```
-
-### API Parameters
-
-The API endpoints have distinct parameters. Core model settings (`model`, `device`, `batch_size`, etc.) are configured globally through environment variables and cannot be changed per-request.
-
-#### `/v1/audio/transcriptions`
-
-- `file`: The audio file to transcribe (required).
-- `timestamp_type`: The granularity of the timestamps (`chunk` or `word`). If you provide `text` here, the response will be plain text instead of JSON. Defaults to `chunk`.
-- `language`: The language of the audio. If omitted, the model will auto-detect the language.
-
-=======
 
 ### API Server
 
@@ -515,20 +300,16 @@
 - `vad`: `bool` - Enable Silero VAD to filter out silent parts of the audio. Defaults to `False`.
 - `vad_threshold`: `float` - The threshold for VAD. Defaults to `0.35`.
 
->>>>>>> 44bd33d9
 #### `/v1/audio/translations`
 
 - `file`: The audio file to translate (required).
 - `response_format`: The desired output format (`json` or `text`). Defaults to `json`.
 - `timestamp_type`: The granularity of the timestamps (`chunk` or `word`). Defaults to `chunk`.
 - `language`: The language of the audio. If omitted, the model will auto-detect the language.
-<<<<<<< HEAD
-=======
 - `stabilize`: `bool` - Enable timestamp stabilization using `stable-ts`. Defaults to `False`.
 - `demucs`: `bool` - Enable Demucs noise reduction before transcription. Defaults to `False`.
 - `vad`: `bool` - Enable Silero VAD to filter out silent parts of the audio. Defaults to `False`.
 - `vad_threshold`: `float` - The threshold for VAD. Defaults to `0.35`.
->>>>>>> 44bd33d9
 
 ## Development
 
